--- conflicted
+++ resolved
@@ -1,12 +1,8 @@
 package value
-<<<<<<< HEAD
-import java.util.Objects.requireNonNull
-=======
 
 /**
  * Every element in a Json is a JsValue.
  */
->>>>>>> acae018f
 trait JsValue
 {
 
@@ -38,10 +34,6 @@
    */
   def isJson: Boolean = isObj || isArr
 
-<<<<<<< HEAD
-  def isJson(p: Json[_] => Boolean): Boolean = isJson && requireNonNull(p)(asJson)
-
-=======
   /**
    * returns true if this is a json that satisfy a predicate
    *
@@ -57,7 +49,6 @@
    *
    * @return
    */
->>>>>>> acae018f
   def isNotJson: Boolean = !isJson
 
   /**
@@ -67,48 +58,36 @@
    */
   def isStr: Boolean
 
-<<<<<<< HEAD
-  def isStr(p   : String => Boolean): Boolean = isStr && requireNonNull(p)(asJsStr.value)
-
+  /**
+   * returns true if this is a string that satisfies a predicate
+   *
+   * @param predicate the predicate
+   * @return
+   */
+  def isStr(predicate: String => Boolean): Boolean = isStr && predicate(asJsStr.value)
+
+  /**
+   * returns true if this is an object
+   *
+   * @return
+   */
   def isObj: Boolean
 
-  def isObj(p: JsObj => Boolean): Boolean = isObj && requireNonNull(p)(asJsObj)
-
+  /**
+   * returns true if this is an object that satisfies a predicate
+   *
+   * @param predicate the predicate
+   * @return
+   */
+  def isObj(predicate: JsObj => Boolean): Boolean = isObj && predicate(asJsObj)
+
+  /**
+   * returns true if this is an array
+   *
+   * @return
+   */
   def isArr: Boolean
 
-  def isArr(p: JsArray => Boolean): Boolean = isArr && requireNonNull(p)(asJsArray)
-
-=======
-  /**
-   * returns true if this is a string that satisfies a predicate
-   *
-   * @param predicate the predicate
-   * @return
-   */
-  def isStr(predicate: String => Boolean): Boolean = isStr && predicate(asJsStr.value)
-
-  /**
-   * returns true if this is an object
-   *
-   * @return
-   */
-  def isObj: Boolean
-
-  /**
-   * returns true if this is an object that satisfies a predicate
-   *
-   * @param predicate the predicate
-   * @return
-   */
-  def isObj(predicate: JsObj => Boolean): Boolean = isObj && predicate(asJsObj)
-
-  /**
-   * returns true if this is an array
-   *
-   * @return
-   */
-  def isArr: Boolean
-
   /**
    * returns true if this is an array that satisfies a predicate
    *
@@ -122,7 +101,6 @@
    *
    * @return
    */
->>>>>>> acae018f
   def isBool: Boolean
 
   /**
@@ -146,25 +124,6 @@
    */
   def isInt: Boolean
 
-<<<<<<< HEAD
-  def isInt(p: Int => Boolean): Boolean = isInt && requireNonNull(p)(asJsInt.value)
-
-  def isLong: Boolean
-
-  def isLong(p: Long => Boolean): Boolean = isLong && requireNonNull(p)(asJsLong.value)
-
-  def isDouble: Boolean
-
-  def isDouble(p: Double => Boolean): Boolean = isDouble && requireNonNull(p)(asJsDouble.value)
-
-  def isBigInt: Boolean
-
-  def isBigInt(p: BigInt => Boolean): Boolean = isBigInt && requireNonNull(p)(asJsBigInt.value)
-
-  def isBigDec: Boolean
-
-  def isBigDec(p: BigDecimal => Boolean): Boolean = isBigDec && requireNonNull(p)(asJsBigDec.value)
-=======
   /**
    * returns true if this is an integer that satisfies a predicate
    *
@@ -237,7 +196,6 @@
    */
   def isBigDec(predicate: BigDecimal => Boolean): Boolean = isBigDec && predicate(asJsBigDec.value)
 
->>>>>>> acae018f
 
   /**
    * returns true if this is [[JsNull]]
