package value

<<<<<<< HEAD
import java.util.Objects.requireNonNull
=======
import java.io.{ByteArrayOutputStream, OutputStream}
>>>>>>> acae018f

import com.fasterxml.jackson.core.JsonFactory

trait Json[T <: Json[T]] extends JsValue
{

<<<<<<< HEAD
  @`inline` final def +!(path: JsPath,
                         value: JsValue,
=======

  def toPrettyString: String =
  {
    val baos = new ByteArrayOutputStream
    dslJson.serialize(this,
                      new MyPrettifyOutputStream(baos)
                      )
    baos.toString("UTF-8")
  }

  override def toString: String =
  {
    val baos = new ByteArrayOutputStream
    dslJson.serialize(this,
                      baos
                      )
    baos.toString("UTF-8")


  }

  def serialize(outputStream: OutputStream): () => Unit =
  {
    () =>
      dslJson.serialize(this,
                        outputStream
                        )
  }

  def serialize: Array[Byte] =
  {
    val outputStream = new ByteArrayOutputStream()
    dslJson.serialize(this,
                      outputStream
                      )
    outputStream.flush()
    outputStream.toByteArray
  }


  @`inline` final def +!(path   : JsPath,
                         value  : JsValue,
>>>>>>> acae018f
                         padWith: JsValue = JsNull
                        ): T = inserted(requireNonNull(path),
                                        requireNonNull(value),
                                        requireNonNull(padWith)
                                        )

  @`inline` final def -(path: JsPath): T = removed(requireNonNull(path))

  def removed(path: JsPath): T

  @`inline` final def +(path : JsPath,
                        value: JsValue,
                       ): T = updated(requireNonNull(path),
                                      requireNonNull(value)
                                      )

  def updated(path : JsPath,
              value: JsValue,
             ): T

  @`inline` final def --(xs: IterableOnce[JsPath]): T = removedAll(requireNonNull(xs))

  def removedAll(xs: IterableOnce[JsPath]): T

  override def isStr: Boolean = false

  override def isBool: Boolean = false

  override def isNumber: Boolean = false

  override def isInt: Boolean = false

  override def isLong: Boolean = false

  override def isDouble: Boolean = false

  override def isBigInt: Boolean = false

  override def isBigDec: Boolean = false

  def isNotEmpty: Boolean = !isEmpty

  override def isNull: Boolean = false

  override def isNothing: Boolean = false

  override def asJsLong: JsLong = throw UserError.asJsLongOfJson

  override def asJsNull: JsNull.type = throw UserError.asJsNullOfJson

  override def asJsInt: JsInt = throw UserError.asJsIntOfJson

  override def asJsBigInt: JsBigInt = throw UserError.asJsBigIntOfJson

  override def asJsBigDec: JsBigDec = throw UserError.asJsBigDecOfJson

  override def asJsBool: JsBool = throw UserError.asJsBoolOfJson

  override def asJsNumber: JsNumber = throw UserError.asJsNumberOfJson

  override def asJsStr: JsStr = throw UserError.asJsStrOfJson

  override def asJsDouble: JsDouble = throw UserError.asJsDoubleOfJson

  def int(path: JsPath): Option[Int] = get(requireNonNull(path)).filter(_.isInt).map(_.asJsInt.value)

  def long(path: JsPath): Option[Long] = get(requireNonNull(path)).filter((v: JsValue) => v.isLong || v.isInt).map(_.asJsLong.value)

  def bigInt(path: JsPath): Option[BigInt] = get(requireNonNull(path)).filter((v: JsValue) => v.isIntegral).map(_.asJsBigInt.value)

  def double(path: JsPath): Option[Double] = get(requireNonNull(path)).filter((v: JsValue) => v.isDouble).map(_.asJsDouble.value)

  def bigDecimal(path: JsPath): Option[BigDecimal] = get(requireNonNull(path)).filter((v: JsValue) => v.isDecimal).map(_.asJsBigDec.value)

  def string(path: JsPath): Option[String] = get(requireNonNull(path)).filter(_.isStr).map(_.asJsStr.value)

  def bool(path: JsPath): Option[Boolean] = get(requireNonNull(path)).filter(_.isBool).map(_.asJsBool.value)

  def obj(path: JsPath): Option[JsObj] = get(requireNonNull(path)).filter(_.isObj).map(_.asJsObj)

  def array(path: JsPath): Option[JsArray] = get(requireNonNull(path)).filter(_.isArr).map(_.asJsArray)

  def get(path: JsPath): Option[JsValue] = apply(requireNonNull(path)) match
  {
    case JsNothing => Option.empty
    case value: JsValue => Some(value)
  }


  private[value] def apply(pos: Position): JsValue

<<<<<<< HEAD
  def get(pos: Position): Option[JsValue] = apply(requireNonNull(pos)) match
=======
  private[value] def get(pos: Position): Option[JsValue] = apply(pos) match
>>>>>>> acae018f
  {
    case JsNothing => Option.empty
    case value: JsValue => Some(value)
  }

  final def apply(path: JsPath): JsValue =
  {
    if (requireNonNull(path).isEmpty) this
    else
    {
      if (path.tail.isEmpty) apply(path.head)
      else if (!this (path.head).isJson) JsNothing
      else this (path.head).asJson.apply(path.tail)
    }
  }

<<<<<<< HEAD
  def contains(path: JsPath): Boolean = !apply(requireNonNull(path)).isNothing
=======
  def containsPath(path: JsPath): Boolean = !apply(path).isNothing
>>>>>>> acae018f

  def count(p: ((JsPath, JsValue)) => Boolean = (_: (JsPath, JsValue)) => true): Int = toLazyList.count(requireNonNull(p))

  def countRec(p: ((JsPath, JsValue)) => Boolean = (_: (JsPath, JsValue)) => true): Int = toLazyListRec.count(requireNonNull(p))

  def empty: T

  def exists(p: ((JsPath, JsValue)) => Boolean): Boolean = toLazyListRec.exists(requireNonNull(p))

  def isEmpty: Boolean

  final def nonEmpty: Boolean = !isEmpty

  def toLazyListRec: LazyList[(JsPath, JsValue)]

  def toLazyList: LazyList[(JsPath, JsValue)]

  def init: T

  def tail: T

  def size: Int

  def filterRec(p: (JsPath, JsValue) => Boolean): T

  def filter(p: (JsPath, JsValue) => Boolean): T

  def mapRec[J <: JsValue](m: (JsPath, JsValue) => J,
                           p: (JsPath, JsValue) => Boolean
                          ): T

  def map[J <: JsValue](m: (JsPath, JsValue) => J,
                        p: (JsPath, JsValue) => Boolean
                       ): T

  def mapKeyRec(m: (JsPath, JsValue) => String,
                p: (JsPath, JsValue) => Boolean
               ): T

  def mapKey(m: (JsPath, JsValue) => String,
             p: (JsPath, JsValue) => Boolean
            ): T

  def reduceRec[V](p: (JsPath, JsValue) => Boolean,
                   m: (JsPath, JsValue) => V,
                   r: (V, V) => V
                  ): Option[V]

  def reduce[V](p: (JsPath, JsValue) => Boolean,
                m: (JsPath, JsValue) => V,
                r: (V, V) => V
               ): Option[V]

  def filterJsObjRec(p: (JsPath, JsObj) => Boolean): T

  def filterJsObj(p: (JsPath, JsObj) => Boolean): T

  def filterKeyRec(p: (JsPath, JsValue) => Boolean): T

  def filterKey(p: (JsPath, JsValue) => Boolean): T

<<<<<<< HEAD
  def inserted(path: JsPath,
               value: JsValue,
=======
  def inserted(path   : JsPath,
               value  : JsValue,
>>>>>>> acae018f
               padWith: JsValue = JsNull
              ): T

}

object Json
{


<<<<<<< HEAD
  protected[value] def reduceHead[V](r: (V, V) => V,
                                     acc: Option[V],
=======
  def reduceHead[V](r   : (V, V) => V,
                    acc : Option[V],
>>>>>>> acae018f
                    head: V
                   ): Option[V] =
  {
    acc match
    {
      case Some(accumulated) => Some(r(accumulated,
                                       head
                                       )
                                     )
      case None => Some(head)
    }
  }

<<<<<<< HEAD
  protected[value] def reduceHead[V](r: (V, V) => V,
=======
  def reduceHead[V](r         : (V, V) => V,
>>>>>>> acae018f
                    acc       : Option[V],
                    headOption: Option[V]
                   ): Option[V] =
  {
    acc match
    {
      case Some(accumulated) => headOption match
      {
        case Some(head) => Some(r(accumulated,
                                  head
                                  )
                                )
        case None => Some(accumulated)
      }
      case None => headOption
    }
  }


}<|MERGE_RESOLUTION|>--- conflicted
+++ resolved
@@ -1,20 +1,12 @@
 package value
 
-<<<<<<< HEAD
-import java.util.Objects.requireNonNull
-=======
 import java.io.{ByteArrayOutputStream, OutputStream}
->>>>>>> acae018f
 
 import com.fasterxml.jackson.core.JsonFactory
 
 trait Json[T <: Json[T]] extends JsValue
 {
 
-<<<<<<< HEAD
-  @`inline` final def +!(path: JsPath,
-                         value: JsValue,
-=======
 
   def toPrettyString: String =
   {
@@ -57,28 +49,27 @@
 
   @`inline` final def +!(path   : JsPath,
                          value  : JsValue,
->>>>>>> acae018f
                          padWith: JsValue = JsNull
-                        ): T = inserted(requireNonNull(path),
-                                        requireNonNull(value),
-                                        requireNonNull(padWith)
+                        ): T = inserted(path,
+                                        value,
+                                        padWith
                                         )
 
-  @`inline` final def -(path: JsPath): T = removed(requireNonNull(path))
+  @`inline` final def -(path: JsPath): T = removed(path)
 
   def removed(path: JsPath): T
 
   @`inline` final def +(path : JsPath,
                         value: JsValue,
-                       ): T = updated(requireNonNull(path),
-                                      requireNonNull(value)
+                       ): T = updated(path,
+                                      value
                                       )
 
   def updated(path : JsPath,
               value: JsValue,
              ): T
 
-  @`inline` final def --(xs: IterableOnce[JsPath]): T = removedAll(requireNonNull(xs))
+  @`inline` final def --(xs: IterableOnce[JsPath]): T = removedAll(xs)
 
   def removedAll(xs: IterableOnce[JsPath]): T
 
@@ -122,25 +113,25 @@
 
   override def asJsDouble: JsDouble = throw UserError.asJsDoubleOfJson
 
-  def int(path: JsPath): Option[Int] = get(requireNonNull(path)).filter(_.isInt).map(_.asJsInt.value)
-
-  def long(path: JsPath): Option[Long] = get(requireNonNull(path)).filter((v: JsValue) => v.isLong || v.isInt).map(_.asJsLong.value)
-
-  def bigInt(path: JsPath): Option[BigInt] = get(requireNonNull(path)).filter((v: JsValue) => v.isIntegral).map(_.asJsBigInt.value)
-
-  def double(path: JsPath): Option[Double] = get(requireNonNull(path)).filter((v: JsValue) => v.isDouble).map(_.asJsDouble.value)
-
-  def bigDecimal(path: JsPath): Option[BigDecimal] = get(requireNonNull(path)).filter((v: JsValue) => v.isDecimal).map(_.asJsBigDec.value)
-
-  def string(path: JsPath): Option[String] = get(requireNonNull(path)).filter(_.isStr).map(_.asJsStr.value)
-
-  def bool(path: JsPath): Option[Boolean] = get(requireNonNull(path)).filter(_.isBool).map(_.asJsBool.value)
-
-  def obj(path: JsPath): Option[JsObj] = get(requireNonNull(path)).filter(_.isObj).map(_.asJsObj)
-
-  def array(path: JsPath): Option[JsArray] = get(requireNonNull(path)).filter(_.isArr).map(_.asJsArray)
-
-  def get(path: JsPath): Option[JsValue] = apply(requireNonNull(path)) match
+  def int(path: JsPath): Option[Int] = get(path).filter(_.isInt).map(_.asJsInt.value)
+
+  def long(path: JsPath): Option[Long] = get(path).filter((v: JsValue) => v.isLong || v.isInt).map(_.asJsLong.value)
+
+  def bigInt(path: JsPath): Option[BigInt] = get(path).filter((v: JsValue) => v.isIntegral).map(_.asJsBigInt.value)
+
+  def double(path: JsPath): Option[Double] = get(path).filter((v: JsValue) => v.isDouble).map(_.asJsDouble.value)
+
+  def bigDecimal(path: JsPath): Option[BigDecimal] = get(path).filter((v: JsValue) => v.isDecimal).map(_.asJsBigDec.value)
+
+  def string(path: JsPath): Option[String] = get(path).filter(_.isInt).map(_.asJsStr.value)
+
+  def bool(path: JsPath): Option[Boolean] = get(path).filter(_.isBool).map(_.asJsBool.value)
+
+  def obj(path: JsPath): Option[JsObj] = get(path).filter(_.isObj).map(_.asJsObj)
+
+  def array(path: JsPath): Option[JsArray] = get(path).filter(_.isArr).map(_.asJsArray)
+
+  def get(path: JsPath): Option[JsValue] = apply(path) match
   {
     case JsNothing => Option.empty
     case value: JsValue => Some(value)
@@ -149,11 +140,7 @@
 
   private[value] def apply(pos: Position): JsValue
 
-<<<<<<< HEAD
-  def get(pos: Position): Option[JsValue] = apply(requireNonNull(pos)) match
-=======
   private[value] def get(pos: Position): Option[JsValue] = apply(pos) match
->>>>>>> acae018f
   {
     case JsNothing => Option.empty
     case value: JsValue => Some(value)
@@ -161,28 +148,24 @@
 
   final def apply(path: JsPath): JsValue =
   {
-    if (requireNonNull(path).isEmpty) this
+    if (path.isEmpty) this
     else
     {
-      if (path.tail.isEmpty) apply(path.head)
+      if (path.tail.isEmpty) this (path.head)
       else if (!this (path.head).isJson) JsNothing
       else this (path.head).asJson.apply(path.tail)
     }
   }
 
-<<<<<<< HEAD
-  def contains(path: JsPath): Boolean = !apply(requireNonNull(path)).isNothing
-=======
   def containsPath(path: JsPath): Boolean = !apply(path).isNothing
->>>>>>> acae018f
-
-  def count(p: ((JsPath, JsValue)) => Boolean = (_: (JsPath, JsValue)) => true): Int = toLazyList.count(requireNonNull(p))
-
-  def countRec(p: ((JsPath, JsValue)) => Boolean = (_: (JsPath, JsValue)) => true): Int = toLazyListRec.count(requireNonNull(p))
+
+  def count(p: ((JsPath, JsValue)) => Boolean = (_: (JsPath, JsValue)) => true): Int = toLazyList.count(p)
+
+  def countRec(p: ((JsPath, JsValue)) => Boolean = (_: (JsPath, JsValue)) => true): Int = toLazyListRec.count(p)
 
   def empty: T
 
-  def exists(p: ((JsPath, JsValue)) => Boolean): Boolean = toLazyListRec.exists(requireNonNull(p))
+  def exists(p: ((JsPath, JsValue)) => Boolean): Boolean = toLazyListRec.exists(p)
 
   def isEmpty: Boolean
 
@@ -236,29 +219,18 @@
 
   def filterKey(p: (JsPath, JsValue) => Boolean): T
 
-<<<<<<< HEAD
-  def inserted(path: JsPath,
-               value: JsValue,
-=======
   def inserted(path   : JsPath,
                value  : JsValue,
->>>>>>> acae018f
                padWith: JsValue = JsNull
               ): T
-
 }
 
 object Json
 {
 
 
-<<<<<<< HEAD
-  protected[value] def reduceHead[V](r: (V, V) => V,
-                                     acc: Option[V],
-=======
   def reduceHead[V](r   : (V, V) => V,
                     acc : Option[V],
->>>>>>> acae018f
                     head: V
                    ): Option[V] =
   {
@@ -272,11 +244,7 @@
     }
   }
 
-<<<<<<< HEAD
-  protected[value] def reduceHead[V](r: (V, V) => V,
-=======
   def reduceHead[V](r         : (V, V) => V,
->>>>>>> acae018f
                     acc       : Option[V],
                     headOption: Option[V]
                    ): Option[V] =
