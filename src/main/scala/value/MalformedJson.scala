--- conflicted
+++ resolved
@@ -8,11 +8,6 @@
 object MalformedJson
 {
 
-<<<<<<< HEAD
-  private[value] def jsObjectExpected(json: String): MalformedJson = MalformedJson(s"A Json object was expected. Received: $json")
-
-  private[value] def jsArrayExpected(json: String): MalformedJson = MalformedJson(s"A Json array was expected. Received: $json")
-=======
   def jsObjectExpected: MalformedJson = MalformedJson(s"A Json object was expected. First character received: [")
 
   def jsArrayExpected: MalformedJson = MalformedJson(s"A Json array was expected. First character received: {")
@@ -24,11 +19,10 @@
     s"""${ex.getMessage}
        |while parsing an input stream""".stripMargin
     )
->>>>>>> acae018f
 
-  private[value] def errorWhileParsing(json: String,
-                                       ex  : IOException
-                                      ) = MalformedJson(
+  def errorWhileParsing(json: String,
+                        ex  : IOException
+                       ) = MalformedJson(
     s"""${ex.getMessage}
        |while parsing $json""".stripMargin
     )
