--- conflicted
+++ resolved
@@ -1,5 +1,5 @@
 package value
-import java.util.Objects.requireNonNull
+
 sealed trait Position
 {
   def asKey: Key
@@ -33,10 +33,6 @@
 
   override def isIndex: Boolean = false
 
-<<<<<<< HEAD
-  override def toString: String = name
-=======
->>>>>>> acae018f
 }
 
 final case class Index(i: Int) extends Position
@@ -51,14 +47,9 @@
 
   override def isKey(f: String => Boolean): Boolean = false
 
-  override def isIndex(f: Int => Boolean): Boolean = requireNonNull(f)(i)
+  override def isIndex(f: Int => Boolean): Boolean = f(i)
 
   override def isIndex: Boolean = true
 
-<<<<<<< HEAD
-  override def toString: String = i+""
-}
-=======
 
-}
->>>>>>> acae018f
+}