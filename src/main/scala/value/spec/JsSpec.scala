package value.spec

import value.Preamble._
import value.JsPath.empty
<<<<<<< HEAD
import value.spec.Messages.{NOTHING_FOUND, NULL_FOUND, NULL_NOT_FOUND}
import value.{JsArray, JsObj, JsPath, JsValue, UserError, spec}
import java.util.Objects.requireNonNull
=======
import value.spec.ErrorMessages.{
  ARRAY_NOT_FOUND, ARRAY_OF_BOOLEAN_NOT_FOUND, ARRAY_OF_DECIMAL_NOT_FOUND, ARRAY_OF_INTEGRAL_NOT_FOUND, ARRAY_OF_INT_NOT_FOUND, ARRAY_OF_LONG_NOT_FOUND, ARRAY_OF_NUMBER_NOT_FOUND, ARRAY_OF_OBJECT_NOT_FOUND, ARRAY_OF_STRING_NOT_FOUND, BOOLEAN_NOT_FOUND, DECIMAL_NOT_FOUND, FALSE_NOT_FOUND, INTEGRAL_NOT_FOUND, INT_NOT_FOUND, LONG_NOT_FOUND,
  NOTHING_FOUND, NULL_FOUND, NUMBER_NOT_FOUND, OBJ_NOT_FOUND, STRING_NOT_FOUND, TRUE_NOT_FOUND
}
import value.{JsArray, JsNull, JsNumber, JsObj, JsPath, JsValue, Json, UserError}

>>>>>>> acae018f
import scala.collection.immutable

private[value] sealed trait JsSpec
{

  override def equals(that: Any): Boolean = throw UserError.equalsOnJsSpec
}

<<<<<<< HEAD
final case class JsObjSpec(map: immutable.Map[String, JsSpec]) extends JsSpec
{
  def validate(value: JsObj): immutable.Seq[(JsPath, Invalid)] = JsObjSpec.apply0(empty,
                                                                                  Vector.empty,
                                                                                  map,
                                                                                  requireNonNull(value)
                                                                                  )

  def ++(spec: JsObjSpec): JsObjSpec = JsObjSpec(map ++ requireNonNull(spec).map)

  def +(spec: (String, JsValueSpec)): JsObjSpec = JsObjSpec(map.updated(requireNonNull(spec)._1,
                                                                        spec._2
                                                                        )
                                                            )

  def -(name: String): JsObjSpec = JsObjSpec(map.removed(requireNonNull(name)))
=======
private[value] sealed trait Schema[T <: Json[T]] extends JsSpec
{
  def validate(json: T): LazyList[(JsPath, Invalid)]
}

private[value] sealed trait JsPredicate extends JsSpec
{
  def test(value: JsValue): Result
}

private[value] sealed trait PrimitivePredicate extends JsPredicate

private[value] sealed trait JsonPredicate extends JsPredicate

private[value] sealed trait JsStrPredicate extends PrimitivePredicate

private[value] sealed trait JsIntPredicate extends PrimitivePredicate

private[value] sealed trait JsLongPredicate extends PrimitivePredicate

private[value] sealed trait JsDecimalPredicate extends PrimitivePredicate

private[value] sealed trait JsNumberPredicate extends PrimitivePredicate

private[value] sealed trait JsIntegralPredicate extends PrimitivePredicate

private[value] sealed trait JsBoolPredicate extends PrimitivePredicate

private[value] sealed trait JsArrayPredicate extends JsonPredicate

private[value] sealed trait JsArrayOfIntPredicate extends JsArrayPredicate

private[value] sealed trait JsArrayOfLongPredicate extends JsArrayPredicate

private[value] sealed trait JsArrayOfDecimalPredicate extends JsArrayPredicate

private[value] sealed trait JsArrayOfIntegralPredicate extends JsArrayPredicate

private[value] sealed trait JsArrayOfNumberPredicate extends JsArrayPredicate

private[value] sealed trait JsArrayOfBoolPredicate extends JsArrayPredicate

private[value] sealed trait JsArrayOfStrPredicate extends JsArrayPredicate

private[value] sealed trait JsArrayOfObjectPredicate extends JsArrayPredicate

private[value] sealed trait JsArrayOfValuePredicate extends JsArrayPredicate

private[value] sealed trait JsObjPredicate extends JsonPredicate


final private[value] case class IsInt(nullable: Boolean = false,
                                      required: Boolean = true
                                     ) extends JsIntPredicate
{
  override def test(value: JsValue): Result = JsSpec.isValid(value,
                                                             nullable,
                                                             required,
                                                             value => if (value.isInt) Valid else Invalid(INT_NOT_FOUND(value))
                                                             )
>>>>>>> acae018f

}

<<<<<<< HEAD
final private[spec] case class JsObjSpec_?(map: immutable.Map[String, JsSpec]) extends JsSpec
=======

final private[value] case class IsIntSuchThat(p: Int => Result,
                                              nullable: Boolean = false,
                                              required: Boolean = true
                                             ) extends JsIntPredicate
>>>>>>> acae018f
{
  override def test(value: JsValue): Result =
  {
    val result = IsInt(nullable,
                       required
                       ).test(value)
    if (result.isValid) p(value.asJsInt.value) else result
  }
}

final private[value] case class IsLong(nullable: Boolean = false,
                                       required: Boolean = true
                                      ) extends JsLongPredicate
{
  override def test(value: JsValue): Result = JsSpec.isValid(value,
                                                             nullable,
                                                             required,
                                                             value => if (value.isLong || value.isInt) Valid else Invalid(LONG_NOT_FOUND(value))
                                                             )
}

final private[value] case class IsLongSuchThat(p: Long => Result,
                                               nullable: Boolean = false,
                                               required: Boolean = true
                                              ) extends JsLongPredicate
{
  override def test(value: JsValue): Result =
  {
    val result = IsLong(nullable,
                        required
                        ).test(value)
    if (result.isValid) p(value.asJsLong.value) else result
  }
}

<<<<<<< HEAD
final case class JsArraySpec(seq: immutable.Seq[JsSpec]) extends JsSpec
{
  def validate(value: JsArray): immutable.Seq[(JsPath, Invalid)] = JsArraySpec.apply0(-1,
                                                                                      Vector.empty,
                                                                                      seq,
                                                                                      requireNonNull(value)
                                                                                      )

  def ++(spec: JsArraySpec): JsArraySpec = JsArraySpec(seq ++ requireNonNull(spec).seq)

  @`inline` def :+(spec: JsValueSpec): JsArraySpec = appended(requireNonNull(spec))

  def appended(spec: JsValueSpec): JsArraySpec = JsArraySpec(seq.appended(requireNonNull(spec)))

  @`inline` def +:(spec: JsValueSpec): JsArraySpec = prepended(requireNonNull(spec))

  def prepended(spec: JsValueSpec): JsArraySpec = JsArraySpec(seq.prepended(requireNonNull(spec)))
=======
final private[value] case class IsIntegral(nullable: Boolean = false,
                                           required: Boolean = true
                                          ) extends JsIntegralPredicate
{
  override def test(value: JsValue): Result = JsSpec.isValid(value,
                                                             nullable,
                                                             required,
                                                             value => if (value.isIntegral) Valid else Invalid(INTEGRAL_NOT_FOUND(value))
                                                             )

}

final private[value] case class IsIntegralSuchThat(p: BigInt => Result,
                                                   nullable: Boolean = false,
                                                   required: Boolean = true
                                                  ) extends JsIntegralPredicate
{
  override def test(value: JsValue): Result =
  {
    val result = IsIntegral(nullable,
                            required
                            ).test(value)
    if (result.isValid) p(value.asJsBigInt.value) else result
  }
}

final private[value] case class IsDecimal(nullable: Boolean = false,
                                          required: Boolean = true
                                         ) extends JsDecimalPredicate
{
  override def test(value: JsValue): Result = JsSpec.isValid(value,
                                                             nullable,
                                                             required,
                                                             value => if (value.isDecimal) Valid else Invalid(DECIMAL_NOT_FOUND(value))
                                                             )

}

final private[value] case class IsDecimalSuchThat(p: BigDecimal => Result,
                                                  nullable: Boolean = false,
                                                  required: Boolean = true
                                                 ) extends JsDecimalPredicate
{
  override def test(value: JsValue): Result =
  {
    val result = IsDecimal(nullable,
                           required
                           ).test(value)
    if (result.isValid) p(value.asJsBigDec.value) else result
  }
}

final private[value] case class IsNumber(nullable: Boolean = false,
                                         required: Boolean = true
                                        ) extends JsNumberPredicate
{
  override def test(value: JsValue): Result = JsSpec.isValid(value,
                                                             nullable,
                                                             required,
                                                             value => if (value.isNumber) Valid else Invalid(NUMBER_NOT_FOUND(value))
                                                             )
}
>>>>>>> acae018f

final private[value] case class IsNumberSuchThat(p: JsNumber => Result,
                                                 nullable: Boolean = false,
                                                 required: Boolean = true
                                                ) extends JsNumberPredicate
{
  override def test(value: JsValue): Result =
  {
    val result = IsNumber(nullable,
                          required
                          ).test(value)
    if (result.isValid) p(value.asJsNumber) else result
  }
}


final private[value] case class IsValue(required: Boolean = true) extends JsPredicate
{
  //todo implementar required
  override def test(value: JsValue): Result = Valid
}

<<<<<<< HEAD
final private[spec] case class JsArraySpec_?(seq : immutable.Seq[JsSpec]) extends JsSpec
{
  def validate(value: JsArray): Seq[(JsPath, Invalid)] = JsArraySpec_?.apply0(empty / -1,
                                                                              Vector.empty,
                                                                              seq,
                                                                              requireNonNull(value)
                                                                              )
}

final case class JsValueSpec(f               : JsValue => Result) extends JsSpec
=======
final private[value] case class IsValueSuchThat(p: JsValue => Result,
                                                required: Boolean = true
                                               ) extends JsPredicate
{
  //todo implementar required

  override def test(value: JsValue): Result =
  {
    p(value)
  }
}

final private[value] case class IsStr(nullable: Boolean = false,
                                      required: Boolean = true
                                     ) extends JsStrPredicate
>>>>>>> acae018f
{
  override def test(value: JsValue): Result = JsSpec.isValid(value,
                                                             nullable,
                                                             required,
                                                             value => if (value.isStr) Valid else Invalid(STRING_NOT_FOUND(value))
                                                             )
}

final private[value] case class IsStrSuchThat(p: String => Result,
                                              nullable: Boolean = false,
                                              required: Boolean = true
                                             ) extends JsStrPredicate
{
  override def test(value: JsValue): Result =

  {
<<<<<<< HEAD
    f.apply(requireNonNull(array)) match
    {
      case Valid => immutable.Vector.empty
      case errors: Invalid => immutable.Vector((empty, errors))
    }
=======
    val result = IsStr(nullable,
                       required
                       ).test(value)
    if (result.isValid) p(value.asJsStr.value) else result
>>>>>>> acae018f
  }
}

final private[value] case class IsBool(nullable: Boolean = false,
                                       required: Boolean = true
                                      ) extends JsBoolPredicate
{
  override def test(value: JsValue): Result = JsSpec.isValid(value,
                                                             nullable,
                                                             required,
                                                             value => if (value.isBool) Valid else Invalid(BOOLEAN_NOT_FOUND(value))
                                                             )
}

final private[value] case class IsTrue(nullable: Boolean = false,
                                       required: Boolean = true
                                      ) extends JsBoolPredicate
{
  override def test(value: JsValue): Result = JsSpec.isValid(value,
                                                             nullable,
                                                             required,
                                                             value => if (value.isBool && value.asJsBool.value) Valid else Invalid(TRUE_NOT_FOUND(value))
                                                             )

}

final private[value] case class IsFalse(nullable: Boolean = false,
                                        required: Boolean = true
                                       ) extends JsBoolPredicate
{
  override def test(value: JsValue): Result = JsSpec.isValid(value,
                                                             nullable,
                                                             required,
                                                             value => if (value.isBool && !value.asJsBool.value) Valid else Invalid(FALSE_NOT_FOUND(value))
                                                             )

}


final private[value] case class IsObj(nullable: Boolean = false,
                                      required: Boolean = true
                                     ) extends JsObjPredicate
{
  override def test(value: JsValue): Result = JsSpec.isValid(value,
                                                             nullable,
                                                             required,
                                                             value => if (value.isObj) Valid else Invalid(OBJ_NOT_FOUND(value))
                                                             )
}

final private[value] case class IsObjSuchThat(p: JsObj => Result,
                                              nullable: Boolean = false,
                                              required: Boolean = true
                                             ) extends JsObjPredicate
{
  override def test(value: JsValue): Result =
  {
    val result = IsObj(nullable,
                       required
                       ).test(value)
    if (result.isValid) p(value.asJsObj) else result
  }
}

final private[value] case class IsArray(nullable: Boolean = false,
                                        required    : Boolean = true,
                                        elemNullable: Boolean = true
                                       ) extends JsArrayOfValuePredicate
{
  override def test(value: JsValue): Result = JsSpec.isValid(value,
                                                             nullable,
                                                             required,
                                                             value => if (value.isArr) Valid else Invalid(ARRAY_NOT_FOUND(value))
                                                             )
}

final private[value] case class IsArrayOfTestedValue(p: JsValue => Result,
                                                     nullable: Boolean = false,
                                                     required    : Boolean = true,
                                                     elemNullable: Boolean = true
                                                    ) extends JsArrayOfValuePredicate
{
  override def test(value: JsValue): Result =
  {

    val result = IsArray(nullable,
                         required,
                         elemNullable
                         ).test(value)
    if (result.isValid) value.asJsArray.seq.map(value => p(value)).find(!_.isValid).getOrElse(Valid)
    else result
  }
}


final private[value] case class IsArrayOfValueSuchThat(p: JsArray => Result,
                                                       nullable    : Boolean = false,
                                                       required    : Boolean = true,
                                                       elemNullable: Boolean = true
                                                      ) extends JsArrayOfValuePredicate
{
  override def test(value: JsValue): Result =
  {
    val result = IsArray(nullable,
                         required,
                         elemNullable
                         ).test(value)
    if (result.isValid) p(value.asJsArray) else result
  }
}

final private[value] case class IsArrayOfInt(nullable    : Boolean = false,
                                             required    : Boolean = true,
                                             elemNullable: Boolean = true
                                            ) extends JsArrayOfIntPredicate
{
  override def test(value: JsValue): Result =
  {
    val result = IsArray(nullable,
                         required
                         ).test(value)
    if (result.isValid && value.asJsArray.seq.forall(v => v.isInt || (elemNullable && v.isNull))) Valid
    else Invalid(ARRAY_OF_INT_NOT_FOUND)
  }
}

final private[value] case class IsArrayOfTestedInt(p: Int => Result,
                                                   nullable    : Boolean = false,
                                                   required    : Boolean = true,
                                                   elemNullable: Boolean = true
                                                  ) extends JsArrayOfIntPredicate
{
  override def test(value: JsValue): Result =
  {
    val result = IsArray(nullable,
                         required
                         ).test(value)
    if (result.isValid) value.asJsArray.seq.map(value =>
                                                {
                                                  if (elemNullable && value.isNull) Valid
                                                  else if (!value.isInt) Invalid(INT_NOT_FOUND(value))
                                                  else p(value.asJsInt.value)
                                                }
                                                ).find(!_.isValid).getOrElse(Valid)
    else result

  }
}


final private[value] case class IsArrayOfIntSuchThat(p: JsArray => Result,
                                                     nullable    : Boolean = false,
                                                     required    : Boolean = true,
                                                     elemNullable: Boolean = true
                                                    ) extends JsArrayOfIntPredicate
{
  override def test(value: JsValue): Result =
  {
    val result = IsArrayOfInt(nullable,
                              required,
                              elemNullable
                              ).test(value)
    if (result.isValid) p(value.asJsArray) else result
  }
}


final private[value] case class IsArrayOfStr(nullable    : Boolean = false,
                                             required    : Boolean = true,
                                             elemNullable: Boolean = true
                                            ) extends JsArrayOfStrPredicate
{
  override def test(value: JsValue): Result =
  {
    val result = IsArray(nullable,
                         required
                         ).test(value)
    if (result.isValid && value.asJsArray.seq.forall(v => v.isStr || (elemNullable && v.isNull))) Valid
    else Invalid(ARRAY_OF_STRING_NOT_FOUND)
  }
}

final private[value] case class IsArrayOfTestedStr(p           : String => Result,
                                                   nullable    : Boolean = false,
                                                   required    : Boolean = true,
                                                   elemNullable: Boolean = true
                                                  ) extends JsArrayOfStrPredicate
{
  override def test(value: JsValue): Result =
  {
    val result = IsArrayOfStr(nullable,
                              required
                              ).test(value)
    if (result.isValid) value.asJsArray.seq.map(value =>
                                                {
                                                  if (elemNullable && value.isNull) Valid
                                                  else if (!value.isStr) Invalid(STRING_NOT_FOUND(value))
                                                  else p(value.asJsStr.value)
                                                }
                                                ).find(!_.isValid).getOrElse(Valid)
    else result

<<<<<<< HEAD
    f.apply(requireNonNull(obj)) match
    {
      case Valid => immutable.Vector.empty
      case errors: Invalid => immutable.Vector((empty, errors))
    }
=======
>>>>>>> acae018f
  }
}


final private[value] case class IsArrayOfStrSuchThat(p: JsArray => Result,
                                                     nullable    : Boolean = false,
                                                     required    : Boolean = true,
                                                     elemNullable: Boolean = true
                                                    ) extends JsArrayOfStrPredicate
{
  override def test(value: JsValue): Result =
  {
    val result = IsArrayOfStr(nullable,
                              required,
                              elemNullable
                              ).test(value)
    if (result.isValid) p(value.asJsArray) else result
  }
}


<<<<<<< HEAD
  def apply0(path                        : JsPath,
             result                      : immutable.Seq[(JsPath, Invalid)],
             validations                 : immutable.Map[String, JsSpec],
             value                       : JsValue
            ): immutable.Seq[(JsPath, Invalid)] =
=======
final private[value] case class IsArrayOfLong(nullable    : Boolean = false,
                                              required    : Boolean = true,
                                              elemNullable: Boolean = true
                                             ) extends JsArrayOfLongPredicate
{
  override def test(value: JsValue): Result =
>>>>>>> acae018f
  {
    val result = IsArray(nullable,
                         required
                         ).test(value)
    if (result.isValid && value.asJsArray.seq.forall(v => v.isLong || (elemNullable && v.isNull))) Valid
    else Invalid(ARRAY_OF_LONG_NOT_FOUND)
  }
}

final private[value] case class IsArrayOfTestedLong(p: Long => Result,
                                                    nullable    : Boolean = false,
                                                    required    : Boolean = true,
                                                    elemNullable: Boolean = true
                                                   ) extends JsArrayOfLongPredicate
{
  override def test(value: JsValue): Result =
  {
    val result = IsArrayOfLong(nullable,
                               required
                               ).test(value)
    if (result.isValid)
      value.asJsArray.seq.map(value =>
                              {
                                if (elemNullable && value.isNull) Valid
                                else if (!value.isLong) Invalid(LONG_NOT_FOUND(value))
                                else p(value.asJsLong.value)
                              }
                              ).find(!_.isValid).getOrElse(Valid)
    else result

  }
}


final private[value] case class IsArrayOfLongSuchThat(p: JsArray => Result,
                                                      nullable    : Boolean = false,
                                                      required: Boolean = true,
                                                      elemNullable: Boolean = true
                                                     ) extends JsArrayOfLongPredicate
{
  override def test(value: JsValue): Result =
  {
    val result = IsArrayOfLong(nullable,
                               required,
                               elemNullable
                               ).test(value)
    if (result.isValid) p(value.asJsArray) else result
  }
}

final private[value] case class IsArrayOfDecimal(nullable: Boolean = false,
                                                 required    : Boolean = true,
                                                 elemNullable: Boolean = true
                                                ) extends JsArrayOfDecimalPredicate
{
  override def test(value: JsValue): Result =
  {
    val result = IsArray(nullable,
                         required
                         ).test(value)
    if (result.isValid && value.asJsArray.seq.forall(v => v.isDecimal || (elemNullable && v.isNull)))
      Valid
    else
      Invalid(ARRAY_OF_DECIMAL_NOT_FOUND)
  }
}

final private[value] case class IsArrayOfTestedDecimal(p           : BigDecimal => Result,
                                                       nullable    : Boolean = false,
                                                       required    : Boolean = true,
                                                       elemNullable: Boolean = true
                                                      ) extends JsArrayOfDecimalPredicate
{
  override def test(value: JsValue): Result =
  {
    val result = IsArrayOfDecimal(nullable,
                                  required
                                  ).test(value)
    if (result.isValid)
      value.asJsArray.seq.map(value =>
                              {
                                if (elemNullable && value.isNull) Valid
                                else if (!value.isDecimal) Invalid(DECIMAL_NOT_FOUND(value))
                                else p(value.asJsBigDec.value)
                              }
                              ).find(!_.isValid).getOrElse(Valid)
    else result

  }
}


final private[value] case class IsArrayOfDecimalSuchThat(p           : JsArray => Result,
                                                         nullable    : Boolean = false,
                                                         required    : Boolean = true,
                                                         elemNullable: Boolean = true
                                                        ) extends JsArrayOfDecimalPredicate
{
  override def test(value: JsValue): Result =
  {
    val result = IsArrayOfDecimal(nullable,
                                  required,
                                  elemNullable
                                  ).test(value)
    if (result.isValid) p(value.asJsArray) else result
  }
}


final private[value] case class IsArrayOfNumber(nullable    : Boolean = false,
                                                required    : Boolean = true,
                                                elemNullable: Boolean = true
                                               ) extends JsArrayOfNumberPredicate
{
  override def test(value: JsValue): Result =
  {
    val result = IsArray(nullable,
                         required
                         ).test(value)
    if (result.isValid
        && value.asJsArray.seq.forall(v => v.isNumber || (elemNullable && v.isNull)))
      Valid
    else
      Invalid(ARRAY_OF_NUMBER_NOT_FOUND)
  }
}

final private[value] case class IsArrayOfTestedNumber(p: JsNumber => Result,
                                                      nullable    : Boolean = false,
                                                      required    : Boolean = true,
                                                      elemNullable: Boolean = true
                                                     ) extends JsArrayOfNumberPredicate
{
  override def test(value: JsValue): Result =
  {
    val result = IsArrayOfNumber(nullable,
                                 required
                                 ).test(value)
    if (result.isValid) value.asJsArray.seq.map(value =>
                                                {
                                                  if (elemNullable && value.isNull) Valid
                                                  else if (!value.isNumber) Invalid(NUMBER_NOT_FOUND(value))
                                                  else p(value.asJsNumber)
                                                }
                                                ).find(!_.isValid).getOrElse(Valid)
    else result

  }
}


final private[value] case class IsArrayOfNumberSuchThat(p: JsArray => Result,
                                                        nullable    : Boolean = false,
                                                        required    : Boolean = true,
                                                        elemNullable: Boolean = true
                                                       ) extends JsArrayOfNumberPredicate
{
  override def test(value: JsValue): Result =
  {
    val result = IsArrayOfNumber(nullable,
                                 required,
                                 elemNullable
                                 ).test(value)
    if (result.isValid) p(value.asJsArray) else result
  }
}


final private[value] case class IsArrayOfIntegral(nullable: Boolean = false,
                                                  required    : Boolean = true,
                                                  elemNullable: Boolean = true
                                                 ) extends JsArrayOfIntegralPredicate
{
  override def test(value: JsValue): Result =
  {
    val result = IsArray(nullable,
                         required
                         ).test(value)
    if (result.isValid && value.asJsArray.seq.forall(v => v.isIntegral || (elemNullable && v.isNull))) Valid
    else Invalid(ARRAY_OF_INTEGRAL_NOT_FOUND)
  }
}

final private[value] case class IsArrayOfTestedIntegral(p: BigInt => Result,
                                                        nullable    : Boolean = false,
                                                        required    : Boolean = true,
                                                        elemNullable: Boolean = true
                                                       ) extends JsArrayOfIntegralPredicate
{
  override def test(value: JsValue): Result =
  {
    val result = IsArrayOfIntegral(nullable,
                                   required
                                   ).test(value)
    if (result.isValid) value.asJsArray.seq.map(value =>
                                                {
                                                  if (elemNullable && value.isNull) Valid
                                                  else if (!value.isIntegral) Invalid(INTEGRAL_NOT_FOUND(value))
                                                  else p(value.asJsBigInt.value)
                                                }
                                                ).find(!_.isValid).getOrElse(Valid)
    else result

  }
}


final private[value] case class IsArrayOfIntegralSuchThat(p: JsArray => Result,
                                                          nullable    : Boolean = false,
                                                          required    : Boolean = true,
                                                          elemNullable: Boolean = true,
                                                         ) extends JsArrayOfIntegralPredicate
{
  override def test(value: JsValue): Result =
  {
    val result = IsArrayOfIntegral(nullable,
                                   required,
                                   elemNullable
                                   ).test(value)
    if (result.isValid) p(value.asJsArray) else result
  }
}


final private[value] case class IsArrayOfBool(nullable    : Boolean = false,
                                              required    : Boolean = true,
                                              elemNullable: Boolean = true
                                             ) extends JsArrayOfBoolPredicate
{
  override def test(value: JsValue): Result =
  {
    val result = IsArray(nullable,
                         required
                         ).test(value)
    if (result.isValid && value.asJsArray.seq.forall(v => v.isBool || (elemNullable && v.isNull))) Valid
    else Invalid(ARRAY_OF_BOOLEAN_NOT_FOUND)
  }
}

final private[value] case class IsArrayOfBoolSuchThat(p: JsArray => Result,
                                                      nullable    : Boolean = false,
                                                      required    : Boolean = true,
                                                      elemNullable: Boolean = true
                                                     ) extends JsArrayOfBoolPredicate
{
  override def test(value: JsValue): Result =
  {
    val result = IsArrayOfBool(nullable,
                               required,
                               elemNullable
                               ).test(value)
    if (result.isValid) p(value.asJsArray) else result
  }
}

final private[value] case class IsArrayOfObj(nullable    : Boolean = false,
                                             required    : Boolean = true,
                                             elemNullable: Boolean = true
                                            ) extends JsArrayOfObjectPredicate
{
  override def test(value: JsValue): Result =
  {
    val result = IsArray(nullable,
                         required
                         ).test(value)
    if (result.isValid && value.asJsArray.seq.forall(v => v.isObj || (elemNullable && v.isNull))) Valid
    else Invalid(ARRAY_OF_OBJECT_NOT_FOUND)
  }
}

final private[value] case class IsArrayOfObjSuchThat(p: JsArray => Result,
                                                     nullable    : Boolean = false,
                                                     required: Boolean = true,
                                                     elemNullable: Boolean = true,
                                                    ) extends JsArrayOfObjectPredicate
{
  override def test(value: JsValue): Result =
  {
    val result = IsArrayOfObj(nullable,
                              required,
                              elemNullable
                              ).test(value)
    if (result.isValid) p(value.asJsArray) else result
  }
}


final private[value] case class IsArrayOfTestedObj(p           : JsObj => Result,
                                                   nullable    : Boolean = false,
                                                   required    : Boolean = true,
                                                   elemNullable: Boolean = true
                                                  ) extends JsArrayOfObjectPredicate
{
  override def test(value: JsValue): Result =
  {
    val result = IsArrayOfObj(nullable,
                              required
                              ).test(value)
    if (result.isValid)
      value.asJsArray.seq.map(value =>
                                if (elemNullable && value.isNull) Valid
                                else if (!value.isObj) Invalid(OBJ_NOT_FOUND(value))
                                else p(value.asJsObj)
                              ).find(!_.isValid).getOrElse(Valid)
    else result

  }
}


final private[value] case class JsObjSpec(map: immutable.Map[SpecKey, JsSpec]) extends Schema[JsObj]
{
  def validate(value: JsObj): LazyList[(JsPath, Invalid)] = JsObjSpec.apply0(empty,
                                                                             LazyList.empty,
                                                                             map,
                                                                             value
                                                                             )

  def ++(spec: JsObjSpec): JsObjSpec = JsObjSpec(map ++ spec.map)

  def +(spec: (String, JsSpec)): JsObjSpec = JsObjSpec(map.updated(NamedKey(spec._1),
                                                                   spec._2
                                                                   )
                                                       )

  def -(name: String): JsObjSpec = JsObjSpec(map.removed(NamedKey(name)))

}

final private[value] case class JsArraySpec(seq: Seq[JsSpec]) extends Schema[JsArray]
{
  def validate(value: JsArray): LazyList[(JsPath, Invalid)] = JsArraySpec.apply0(-1,
                                                                                 LazyList.empty,
                                                                                 seq,
                                                                                 value
                                                                                 )

  def ++(spec: JsArraySpec): JsArraySpec = JsArraySpec(seq ++ spec.seq)

  @`inline` def :+(spec: JsSpec): JsArraySpec = appended(spec)

  def appended(spec: JsSpec): JsArraySpec = JsArraySpec(seq.appended(spec))

  @`inline` def +:(spec: JsSpec): JsArraySpec = prepended(spec)

  def prepended(spec: JsSpec): JsArraySpec = JsArraySpec(seq.prepended(spec))

}


final private[value] case class IsObjSpec(spec: JsObjSpec,
                                          nullable: Boolean,
                                          required: Boolean
                                         ) extends Schema[JsObj]
{
  override def validate(obj: JsObj): LazyList[(JsPath, Invalid)] =
  {
    if (obj == null) return if (nullable) LazyList.empty else LazyList.empty.appended((JsPath.empty, Invalid(ErrorMessages.NULL_FOUND)))
    if (obj.isNothing) return if (!required) LazyList.empty else LazyList.empty.appended((JsPath.empty, Invalid(ErrorMessages.NOTHING_FOUND)))
    obj.validate(spec)
  }
}

final private[value] case class ArrayOfObjSpec(spec        : JsObjSpec,
                                               nullable    : Boolean,
                                               required    : Boolean,
                                               elemNullable: Boolean
                                              ) extends Schema[JsArray]
{
  override def validate(array: JsArray): LazyList[(JsPath, Invalid)] =
  {

    @scala.annotation.tailrec
    def apply(path  : JsPath,
              array : JsArray,
              result: LazyList[(JsPath, Invalid)]
             ): LazyList[(JsPath, Invalid)] =
    {
      if (array.isEmpty) return result
      val currentPath = path.inc
      val head = array.head
      if (head.isNull) if (elemNullable) result else result.appended((currentPath, Invalid(NULL_FOUND)))
      else if (!head.isObj) result.appended((currentPath, Invalid(OBJ_NOT_FOUND(head))))
      else apply(currentPath,
                 array.tail,
                 result.appendedAll(head.asJsObj.validate(spec))
                 )
    }

    if (array == null) return if (nullable) LazyList.empty else LazyList.empty.appended((JsPath.empty, Invalid(ErrorMessages.NULL_FOUND)))
    apply(-1,
          array,
          LazyList.empty
          )
  }
}


object JsObjSpec
{

  def apply(pairs: (SpecKey, JsSpec)*): JsObjSpec =
  {
    @scala.annotation.tailrec
    def apply0(map  : immutable.Map[SpecKey, JsSpec],
               pairs: (SpecKey, JsSpec)*
              ): immutable.Map[SpecKey, JsSpec] =
    {
      if (pairs.isEmpty) map
      else
      {
        val head = pairs.head
        apply0(map.updated(head._1,
                           head._2
                           ),
               pairs.tail: _*
               )
      }
    }

    new JsObjSpec(apply0(immutable.HashMap.empty,
                         requireNonNull(pairs): _*
                         )
                  )
  }


<<<<<<< HEAD
  protected[value] def apply0(path       : JsPath,
                              result     : immutable.Seq[(JsPath, Invalid)],
                              validations: immutable.Map[String, JsSpec],
                              value      : JsValue
                             ): immutable.Seq[(JsPath, Invalid)] =
=======
  protected[value] def apply0(path: JsPath,
                              result: LazyList[(JsPath, Invalid)],
                              specs : immutable.Map[SpecKey, JsSpec],
                              value : JsValue
                             ): LazyList[(JsPath, Invalid)] =
>>>>>>> acae018f
  {
    value match
    {
      case obj: JsObj =>

        if (specs.isEmpty) result

        else
        {
          val headSpec = specs.head

          headSpec._1 match
          {
            case * =>
              //TODO REFACTOR
              val keysWithSpec = specs.keys.filter(_.isInstanceOf[NamedKey]).map(_.asInstanceOf[NamedKey].name)
              val keysWithoutSpec = obj.map.removedAll(keysWithSpec)
              apply0(path,
                     if (keysWithoutSpec.nonEmpty) result.appended((path, Invalid(s"Keys without spec: $keysWithoutSpec"))) else result,
                     specs.tail,
                     obj
                     )

            case NamedKey(name) =>
              val headValue = obj(name)
              val headPath = path / name
              headSpec._2 match
              {
                case schema: Schema[_] => schema match
                {
                  case JsObjSpec(headSpecs) =>
                    apply0(path,
                           if (headValue.isNull) result :+ (headPath, Invalid(""))
                           else if (headValue.isNothing) result :+ (headPath, Invalid(""))
                           else result ++ apply0(headPath,
                                                 LazyList.empty,
                                                 headSpecs,
                                                 headValue
                                                 )
                           ,
                           specs.tail,
                           obj
                           )
                  case IsObjSpec(headSpecs,
                                 nullable,
                                 required
                  ) => apply0(path,
                              if (!nullable && headValue.isNull) result :+ (headPath, Invalid(ErrorMessages.NULL_FOUND))
                              else if (required && headValue.isNothing) result :+ (headPath, Invalid(ErrorMessages.NOTHING_FOUND))
                              else result ++ apply0(headPath,
                                                    LazyList.empty,
                                                    headSpecs.map,
                                                    headValue
                                                    ),
                              specs.tail,
                              obj
                              )
                  case JsArraySpec(headSpecs) =>
                    apply0(path,
                           result ++ JsArraySpec.apply0(headPath / -1,
                                                        LazyList.empty,
                                                        headSpecs,
                                                        headValue
                                                        ),
                           specs.tail,
                           obj
                           )

                  case ArrayOfObjSpec(headSpecs,
                                      nullable,
                                      required,
                                      elemNullable
                  ) => apply0(path,
                              if (!nullable && headValue.isNull) result :+ (headPath, Invalid(ErrorMessages.NULL_FOUND))
                              else if (required && headValue.isNothing) result :+ (headPath, Invalid(ErrorMessages.NOTHING_FOUND))
                              else result ++ JsArraySpec.apply0(headPath / -1,
                                                                LazyList.empty,
                                                                headSpecs,
                                                                headValue,
                                                                elemNullable
                                                                ),
                              specs.tail,
                              obj
                              )
                }

                case p: JsPredicate => apply0(path,
                                              p.test(headValue) match
                                              {
                                                case Valid => result
                                                case error: Invalid => result.appended((headPath, error))
                                              },
                                              specs.tail,
                                              obj
                                              )
              }
          }


        }
      case _ => result :+ (path, Invalid(s"Json object required. Received: $value"))
    }
  }
}

<<<<<<< HEAD
private[value] object JsArraySpec_?
{

  def apply0(path                        : JsPath,
             result                      : immutable.Seq[(JsPath, Invalid)],
             validations                 : immutable.Seq[JsSpec],
             value                       : JsValue
            ): immutable.Seq[(JsPath, Invalid)] =
  {
    if (value.isNothing) Seq.empty else JsArraySpec.apply0(path,
                                                           result,
                                                           validations,
                                                           value
                                                           )
  }
}

=======
>>>>>>> acae018f
object JsArraySpec
{
  def apply(x : JsSpec,
            xs: JsSpec*
           ): JsArraySpec = new JsArraySpec(requireNonNull(xs).prepended(requireNonNull(x)))

  @scala.annotation.tailrec
  protected[value] def apply0(path: JsPath,
<<<<<<< HEAD
                              result     : immutable.Seq[(JsPath, Invalid)],
                              validations: immutable.Seq[JsSpec],
                              value      : JsValue
                             ): immutable.Seq[(JsPath, Invalid)] =
=======
                              result      : LazyList[(JsPath, Invalid)],
                              spec        : JsObjSpec,
                              value       : JsValue,
                              elemNullable: Boolean
                             ): LazyList[(JsPath, Invalid)] =
>>>>>>> acae018f
  {
    val headPath = path.inc

    value match
    {
      case arr: JsArray =>
        if (arr.isEmpty) return result
        val head = arr.head
        head match
        {
          case obj: JsObj => apply0(headPath,
                                    result ++ JsObjSpec.apply0(headPath,
                                                               LazyList.empty,
                                                               spec.map,
                                                               obj
                                                               ),
                                    spec,
                                    arr.tail,
                                    elemNullable
                                    )
          case JsNull =>
            if (elemNullable) apply0(headPath,
                                     result,
                                     spec,
                                     arr.tail,
                                     elemNullable
                                     )
            else apply0(headPath,
                        result :+ (headPath, Invalid(ErrorMessages.NULL_FOUND)),
                        spec,
                        arr.tail,
                        elemNullable
                        )
          case _ => apply0(headPath,
                           result :+ (headPath, Invalid(s"JsObj object required. Received: $head")),
                           spec,
                           arr.tail,
                           elemNullable
                           )
        }
      case _ => result :+ (headPath, Invalid(s"JsArray object required. Received: $value"))

    }
  }

  protected[value] def apply0(path       : JsPath,
                              result     : LazyList[(JsPath, Invalid)],
                              validations: Seq[JsSpec],
                              value      : JsValue
                             ): LazyList[(JsPath, Invalid)] =
  {
    val headPath = path.inc
    value match
    {
      case arr: JsArray =>
        if (validations.isEmpty) result
        else
        {

          val headValue = arr(headPath.last)
          validations.head match
          {
            case schema: Schema[_] => schema match
            {
              case JsObjSpec(specs) => apply0(headPath,
                                              result ++ JsObjSpec.apply0(headPath,
                                                                         LazyList.empty,
                                                                         specs,
                                                                         headValue
                                                                         ),
                                              validations.tail,
                                              arr
                                              )
              case JsArraySpec(specs) => apply0(headPath,
                                                result ++ apply0(headPath / -1,
                                                                 LazyList.empty,
                                                                 specs,
                                                                 headValue
                                                                 ),
                                                validations.tail,
                                                arr
                                                )
              case IsObjSpec(spec,
                             nullable,
                             required
              ) => apply0(headPath,
                {
                  if (headValue.isNull) return if (nullable) result else result :+ (headPath, Invalid(ErrorMessages.NULL_FOUND))
                  if (headValue.isNothing) return if (required) result :+ (headPath, Invalid(ErrorMessages.NOTHING_FOUND)) else result
                  result ++ JsObjSpec.apply0(headPath,
                                             LazyList.empty,
                                             spec.map,
                                             headValue
                                             )
                },
                          validations.tail,
                          arr
                          )
              case ArrayOfObjSpec(headSpecs,
                                  nullable,
                                  required,
                                  elemNullable
              ) => apply0(path,
                          if (!nullable && headValue.isNull) result :+ (headPath, Invalid(ErrorMessages.NULL_FOUND))
                          else if (required && headValue.isNothing) result :+ (headPath, Invalid(ErrorMessages.NOTHING_FOUND))
                          else result ++ JsArraySpec.apply0(headPath / -1,
                                                            LazyList.empty,
                                                            headSpecs,
                                                            headValue,
                                                            elemNullable
                                                            ),
                          validations.tail,
                          arr
                          )

            }
            case p: JsPredicate => apply0(headPath,
                                          p.test(headValue) match
                                          {
                                            case Valid => result
                                            case error: Invalid => result.appended((headPath, error))
                                          },
                                          validations.tail,
                                          arr
                                          )
          }
        }
      case _ => result :+ (headPath, Invalid(s"JsArray object required. Received: $value"))
    }
  }
}

private[value] object JsSpec
{

  private[value] def isValid(value   : JsValue,
                             nullable: Boolean,
                             required: Boolean,
                             p       : JsValue => Result
                            ): Result =
  {
<<<<<<< HEAD
    @scala.annotation.tailrec
    def ||(result: JsValueSpec,
           xs    : JsValueSpec*
          ): JsValueSpec =
    {
      if (xs.isEmpty) result
      else ||(JsValueSpec(value =>
                          {
                            val partial = result.f.apply(value)
                            partial match
                            {
                              case Valid => Valid
                              case e1: Invalid => xs.head.f.apply(value) match
                              {
                                case Valid => Valid
                                case e2: Invalid => e1 + e2
                              }
                            }

                          }
                          ),
              xs.tail: _*
              )
    }

    ||(requireNonNull(xs).head,
       xs.tail: _*
       )
  }


  def and(xs: JsValueSpec*): JsValueSpec =
  {


    @scala.annotation.tailrec
    def &&(result: JsValueSpec,
           xs: JsValueSpec*
          ): JsValueSpec =
    {
      if (xs.isEmpty) result
      else &&(JsValueSpec(value =>
                          {
                            result.f.apply(value) match
                            {
                              case Valid => xs.head.f.apply(value)
                              case error: Invalid => error
                            }

                          }
                          ),
              xs.tail: _*
              )
    }

    &&(requireNonNull(xs).head,
       xs.tail: _*
       )


  }

}


=======
    if (value.isNothing) if (!required) return Valid else return Invalid(NOTHING_FOUND)
    if (value.isNull) if (nullable) return Valid else return Invalid(NULL_FOUND)
    p(value)
  }


}
>>>>>>> acae018f
<|MERGE_RESOLUTION|>--- conflicted
+++ resolved
@@ -2,18 +2,12 @@
 
 import value.Preamble._
 import value.JsPath.empty
-<<<<<<< HEAD
-import value.spec.Messages.{NOTHING_FOUND, NULL_FOUND, NULL_NOT_FOUND}
-import value.{JsArray, JsObj, JsPath, JsValue, UserError, spec}
-import java.util.Objects.requireNonNull
-=======
 import value.spec.ErrorMessages.{
   ARRAY_NOT_FOUND, ARRAY_OF_BOOLEAN_NOT_FOUND, ARRAY_OF_DECIMAL_NOT_FOUND, ARRAY_OF_INTEGRAL_NOT_FOUND, ARRAY_OF_INT_NOT_FOUND, ARRAY_OF_LONG_NOT_FOUND, ARRAY_OF_NUMBER_NOT_FOUND, ARRAY_OF_OBJECT_NOT_FOUND, ARRAY_OF_STRING_NOT_FOUND, BOOLEAN_NOT_FOUND, DECIMAL_NOT_FOUND, FALSE_NOT_FOUND, INTEGRAL_NOT_FOUND, INT_NOT_FOUND, LONG_NOT_FOUND,
   NOTHING_FOUND, NULL_FOUND, NUMBER_NOT_FOUND, OBJ_NOT_FOUND, STRING_NOT_FOUND, TRUE_NOT_FOUND
 }
 import value.{JsArray, JsNull, JsNumber, JsObj, JsPath, JsValue, Json, UserError}
 
->>>>>>> acae018f
 import scala.collection.immutable
 
 private[value] sealed trait JsSpec
@@ -22,24 +16,6 @@
   override def equals(that: Any): Boolean = throw UserError.equalsOnJsSpec
 }
 
-<<<<<<< HEAD
-final case class JsObjSpec(map: immutable.Map[String, JsSpec]) extends JsSpec
-{
-  def validate(value: JsObj): immutable.Seq[(JsPath, Invalid)] = JsObjSpec.apply0(empty,
-                                                                                  Vector.empty,
-                                                                                  map,
-                                                                                  requireNonNull(value)
-                                                                                  )
-
-  def ++(spec: JsObjSpec): JsObjSpec = JsObjSpec(map ++ requireNonNull(spec).map)
-
-  def +(spec: (String, JsValueSpec)): JsObjSpec = JsObjSpec(map.updated(requireNonNull(spec)._1,
-                                                                        spec._2
-                                                                        )
-                                                            )
-
-  def -(name: String): JsObjSpec = JsObjSpec(map.removed(requireNonNull(name)))
-=======
 private[value] sealed trait Schema[T <: Json[T]] extends JsSpec
 {
   def validate(json: T): LazyList[(JsPath, Invalid)]
@@ -100,19 +76,14 @@
                                                              required,
                                                              value => if (value.isInt) Valid else Invalid(INT_NOT_FOUND(value))
                                                              )
->>>>>>> acae018f
-
-}
-
-<<<<<<< HEAD
-final private[spec] case class JsObjSpec_?(map: immutable.Map[String, JsSpec]) extends JsSpec
-=======
+
+}
+
 
 final private[value] case class IsIntSuchThat(p: Int => Result,
                                               nullable: Boolean = false,
                                               required: Boolean = true
                                              ) extends JsIntPredicate
->>>>>>> acae018f
 {
   override def test(value: JsValue): Result =
   {
@@ -148,25 +119,6 @@
   }
 }
 
-<<<<<<< HEAD
-final case class JsArraySpec(seq: immutable.Seq[JsSpec]) extends JsSpec
-{
-  def validate(value: JsArray): immutable.Seq[(JsPath, Invalid)] = JsArraySpec.apply0(-1,
-                                                                                      Vector.empty,
-                                                                                      seq,
-                                                                                      requireNonNull(value)
-                                                                                      )
-
-  def ++(spec: JsArraySpec): JsArraySpec = JsArraySpec(seq ++ requireNonNull(spec).seq)
-
-  @`inline` def :+(spec: JsValueSpec): JsArraySpec = appended(requireNonNull(spec))
-
-  def appended(spec: JsValueSpec): JsArraySpec = JsArraySpec(seq.appended(requireNonNull(spec)))
-
-  @`inline` def +:(spec: JsValueSpec): JsArraySpec = prepended(requireNonNull(spec))
-
-  def prepended(spec: JsValueSpec): JsArraySpec = JsArraySpec(seq.prepended(requireNonNull(spec)))
-=======
 final private[value] case class IsIntegral(nullable: Boolean = false,
                                            required: Boolean = true
                                           ) extends JsIntegralPredicate
@@ -229,7 +181,6 @@
                                                              value => if (value.isNumber) Valid else Invalid(NUMBER_NOT_FOUND(value))
                                                              )
 }
->>>>>>> acae018f
 
 final private[value] case class IsNumberSuchThat(p: JsNumber => Result,
                                                  nullable: Boolean = false,
@@ -252,18 +203,6 @@
   override def test(value: JsValue): Result = Valid
 }
 
-<<<<<<< HEAD
-final private[spec] case class JsArraySpec_?(seq : immutable.Seq[JsSpec]) extends JsSpec
-{
-  def validate(value: JsArray): Seq[(JsPath, Invalid)] = JsArraySpec_?.apply0(empty / -1,
-                                                                              Vector.empty,
-                                                                              seq,
-                                                                              requireNonNull(value)
-                                                                              )
-}
-
-final case class JsValueSpec(f               : JsValue => Result) extends JsSpec
-=======
 final private[value] case class IsValueSuchThat(p: JsValue => Result,
                                                 required: Boolean = true
                                                ) extends JsPredicate
@@ -279,7 +218,6 @@
 final private[value] case class IsStr(nullable: Boolean = false,
                                       required: Boolean = true
                                      ) extends JsStrPredicate
->>>>>>> acae018f
 {
   override def test(value: JsValue): Result = JsSpec.isValid(value,
                                                              nullable,
@@ -296,18 +234,10 @@
   override def test(value: JsValue): Result =
 
   {
-<<<<<<< HEAD
-    f.apply(requireNonNull(array)) match
-    {
-      case Valid => immutable.Vector.empty
-      case errors: Invalid => immutable.Vector((empty, errors))
-    }
-=======
     val result = IsStr(nullable,
                        required
                        ).test(value)
     if (result.isValid) p(value.asJsStr.value) else result
->>>>>>> acae018f
   }
 }
 
@@ -510,14 +440,6 @@
                                                 ).find(!_.isValid).getOrElse(Valid)
     else result
 
-<<<<<<< HEAD
-    f.apply(requireNonNull(obj)) match
-    {
-      case Valid => immutable.Vector.empty
-      case errors: Invalid => immutable.Vector((empty, errors))
-    }
-=======
->>>>>>> acae018f
   }
 }
 
@@ -539,20 +461,12 @@
 }
 
 
-<<<<<<< HEAD
-  def apply0(path                        : JsPath,
-             result                      : immutable.Seq[(JsPath, Invalid)],
-             validations                 : immutable.Map[String, JsSpec],
-             value                       : JsValue
-            ): immutable.Seq[(JsPath, Invalid)] =
-=======
 final private[value] case class IsArrayOfLong(nullable    : Boolean = false,
                                               required    : Boolean = true,
                                               elemNullable: Boolean = true
                                              ) extends JsArrayOfLongPredicate
 {
   override def test(value: JsValue): Result =
->>>>>>> acae018f
   {
     val result = IsArray(nullable,
                          required
@@ -974,25 +888,17 @@
     }
 
     new JsObjSpec(apply0(immutable.HashMap.empty,
-                         requireNonNull(pairs): _*
+                         pairs: _*
                          )
                   )
   }
 
 
-<<<<<<< HEAD
-  protected[value] def apply0(path       : JsPath,
-                              result     : immutable.Seq[(JsPath, Invalid)],
-                              validations: immutable.Map[String, JsSpec],
-                              value      : JsValue
-                             ): immutable.Seq[(JsPath, Invalid)] =
-=======
   protected[value] def apply0(path: JsPath,
                               result: LazyList[(JsPath, Invalid)],
                               specs : immutable.Map[SpecKey, JsSpec],
                               value : JsValue
                              ): LazyList[(JsPath, Invalid)] =
->>>>>>> acae018f
   {
     value match
     {
@@ -1098,46 +1004,19 @@
   }
 }
 
-<<<<<<< HEAD
-private[value] object JsArraySpec_?
-{
-
-  def apply0(path                        : JsPath,
-             result                      : immutable.Seq[(JsPath, Invalid)],
-             validations                 : immutable.Seq[JsSpec],
-             value                       : JsValue
-            ): immutable.Seq[(JsPath, Invalid)] =
-  {
-    if (value.isNothing) Seq.empty else JsArraySpec.apply0(path,
-                                                           result,
-                                                           validations,
-                                                           value
-                                                           )
-  }
-}
-
-=======
->>>>>>> acae018f
 object JsArraySpec
 {
   def apply(x : JsSpec,
             xs: JsSpec*
-           ): JsArraySpec = new JsArraySpec(requireNonNull(xs).prepended(requireNonNull(x)))
+           ): JsArraySpec = new JsArraySpec(xs.prepended(x))
 
   @scala.annotation.tailrec
   protected[value] def apply0(path: JsPath,
-<<<<<<< HEAD
-                              result     : immutable.Seq[(JsPath, Invalid)],
-                              validations: immutable.Seq[JsSpec],
-                              value      : JsValue
-                             ): immutable.Seq[(JsPath, Invalid)] =
-=======
                               result      : LazyList[(JsPath, Invalid)],
                               spec        : JsObjSpec,
                               value       : JsValue,
                               elemNullable: Boolean
                              ): LazyList[(JsPath, Invalid)] =
->>>>>>> acae018f
   {
     val headPath = path.inc
 
@@ -1279,78 +1158,10 @@
                              p       : JsValue => Result
                             ): Result =
   {
-<<<<<<< HEAD
-    @scala.annotation.tailrec
-    def ||(result: JsValueSpec,
-           xs    : JsValueSpec*
-          ): JsValueSpec =
-    {
-      if (xs.isEmpty) result
-      else ||(JsValueSpec(value =>
-                          {
-                            val partial = result.f.apply(value)
-                            partial match
-                            {
-                              case Valid => Valid
-                              case e1: Invalid => xs.head.f.apply(value) match
-                              {
-                                case Valid => Valid
-                                case e2: Invalid => e1 + e2
-                              }
-                            }
-
-                          }
-                          ),
-              xs.tail: _*
-              )
-    }
-
-    ||(requireNonNull(xs).head,
-       xs.tail: _*
-       )
-  }
-
-
-  def and(xs: JsValueSpec*): JsValueSpec =
-  {
-
-
-    @scala.annotation.tailrec
-    def &&(result: JsValueSpec,
-           xs: JsValueSpec*
-          ): JsValueSpec =
-    {
-      if (xs.isEmpty) result
-      else &&(JsValueSpec(value =>
-                          {
-                            result.f.apply(value) match
-                            {
-                              case Valid => xs.head.f.apply(value)
-                              case error: Invalid => error
-                            }
-
-                          }
-                          ),
-              xs.tail: _*
-              )
-    }
-
-    &&(requireNonNull(xs).head,
-       xs.tail: _*
-       )
-
-
-  }
-
-}
-
-
-=======
     if (value.isNothing) if (!required) return Valid else return Invalid(NOTHING_FOUND)
     if (value.isNull) if (nullable) return Valid else return Invalid(NULL_FOUND)
     p(value)
   }
 
 
-}
->>>>>>> acae018f
+}