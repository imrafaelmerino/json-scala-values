--- conflicted
+++ resolved
@@ -5,7 +5,7 @@
 import valuegen.{RandomJsArrayGen, RandomJsObjGen, ValueFreq}
 import org.scalacheck.Gen
 import org.scalacheck.Prop.forAll
-import value.{JsArray, JsBigDec, JsBigInt, JsBool, JsDouble, JsInt, JsLong, JsNothing, JsNull, JsNumber, JsObj, JsPath, JsStr, JsValue, Json}
+import value.{JsArray, JsBool, JsNothing, JsNull, JsObj, JsPath, JsValue, Json, Key}
 
 class JsArrayProps extends BasePropSpec
 {
@@ -122,73 +122,45 @@
           {
             arr =>
               arr.mapKeyRec((path: JsPath, _: JsValue) => path.last.asKey.name + "!")
-                .toLazyListRec
+                .toLazyList
                 .filter((pair: (JsPath, JsValue)) => pair._1.last.isKey)
                 .forall((pair: (JsPath, JsValue)) => pair._1.last.isKey(_.endsWith("!")))
           }
           )
   }
 
-
-  property("mapping the Keys of every element of a Json array with mapKey")
-  {
-    check(forAll(RandomJsArrayGen())
-          {
-            arr =>
-              arr.mapKey((path: JsPath, _: JsValue) => path.last.asKey.name + "!")
-                .toLazyList
-                .filter((pair: (JsPath, JsValue)) => pair._1.last.isKey)
-                .forall((pair: (JsPath, JsValue)) => pair._1.last.isKey(_.endsWith("!")))
-          }
-          )
-  }
-
   property("mapping into null every primitive element of a Json array with mapRec")
   {
     check(forAll(RandomJsArrayGen())
           {
             arr =>
               arr.mapRec((_: JsPath, _: JsValue) => JsNull)
-                .toLazyListRec
+                .toLazyList
                 .filter((pair: (JsPath, JsValue)) => !pair._2.isJson)
                 .forall((pair: (JsPath, JsValue)) => pair._2.isNull)
           }
           )
   }
 
-  property("mapping into null every primitive element of a Json array with map")
-  {
-    check(forAll(RandomJsArrayGen())
-          {
-            arr =>
-              arr.map((_: JsPath, _: JsValue) => JsNull)
-                .toLazyList
-                .filter((pair: (JsPath, JsValue)) => !pair._2.isJson)
-                .forall((pair: (JsPath, JsValue)) => pair._2.isNull)
-          }
-          )
-  }
-
   property("removing every number of a Json array with filterKeyRec")
   {
     check(forAll(RandomJsArrayGen())
           {
             arr =>
               arr.filterKeyRec((_: JsPath, value: JsValue) => value.isNotNumber)
-                .toLazyListRec
+                .toLazyList
                 .filter((pair: (JsPath, JsValue)) => pair._1.last.isKey)
                 .forall((pair: (JsPath, JsValue)) => pair._2.isNotNumber)
           }
           )
   }
 
-
-  property("removing every number of a Json array with filterKey")
-  {
-    check(forAll(RandomJsArrayGen())
-          {
-            arr =>
-              arr.filterKey((_: JsPath, value: JsValue) => value.isNotNumber)
+  property("removing every number of a Json array with filterRec")
+  {
+    check(forAll(RandomJsArrayGen())
+          {
+            obj =>
+              obj.filterRec((_: JsPath, value: JsValue) => value.isNotNumber)
                 .toLazyList
                 .filter((pair: (JsPath, JsValue)) => pair._1.last.isKey)
                 .forall((pair: (JsPath, JsValue)) => pair._2.isNotNumber)
@@ -196,65 +168,26 @@
           )
   }
 
-  property("removing every number of a Json array with filterRec")
-  {
-    check(forAll(RandomJsArrayGen())
-          {
-            obj =>
-              obj.filterRec((_: JsPath, value: JsValue) => value.isNotNumber)
-                .toLazyListRec
-                .filter((pair: (JsPath, JsValue)) => pair._1.last.isKey)
-                .forall((pair: (JsPath, JsValue)) => pair._2.isNotNumber)
-          }
-          )
-  }
-
-  property("removing every number of a Json array with filter")
-  {
-    check(forAll(RandomJsArrayGen())
-          {
-            obj =>
-              obj.filter((_: JsPath, value: JsValue) => value.isNotNumber)
-                .toLazyList
-                .filter((pair: (JsPath, JsValue)) => pair._1.last.isKey)
-                .forall((pair: (JsPath, JsValue)) => pair._2.isNotNumber)
-          }
-          )
-  }
-
   property("removing every boolean of a Json array with filterRec")
   {
     check(forAll(RandomJsArrayGen())
           {
             arr =>
               arr.filterRec((_: JsPath, value: JsValue) => !value.isBool)
-                .toLazyListRec
+                .toLazyList
                 .filter((pair: (JsPath, JsValue)) => pair._1.last.isKey)
                 .forall((pair: (JsPath, JsValue)) => !pair._2.isBool)
           }
           )
   }
 
-  property("removing every boolean of a Json array with filter")
-  {
-    check(forAll(RandomJsArrayGen())
-          {
-            arr =>
-              arr.filter((_: JsPath, value: JsValue) => !value.isBool)
-                .toLazyList
-                .filter((pair: (JsPath, JsValue)) => pair._1.last.isKey)
-                .forall((pair: (JsPath, JsValue)) => !pair._2.isBool)
-          }
-          )
-  }
-
   property("get the value of an array by path")
   {
     check(forAll(RandomJsArrayGen())
           {
             obj =>
               obj
-                .toLazyListRec
+                .toLazyList
                 .forall((pair: (JsPath, JsValue)) => obj.get(pair._1).contains(pair._2))
           }
           )
@@ -272,7 +205,7 @@
           {
             (arr, path, valueToBeInserted) =>
 
-              valueToBeInserted.toLazyListRec.forall((pair: (JsPath, JsValue)) =>
+              valueToBeInserted.toLazyList.forall((pair: (JsPath, JsValue)) =>
                                                   {
                                                     val result = arr +! (path, pair._2)
                                                     result(path) == pair._2
@@ -372,19 +305,6 @@
           )
   }
 
-  property("map traverses all the elements and passed every jspair of the Json to the function")
-  {
-    val arrGen = RandomJsArrayGen()
-    check(forAll(arrGen
-                 )
-          {
-            arr =>
-              arr.map((path: JsPath, value: JsValue) => if (arr(path) != value) throw new RuntimeException else value) == arr
-
-          }
-          )
-  }
-
   property("filterRec traverses all the elements and passed every jspair of the Json to the function")
   {
     val arrGen = RandomJsArrayGen()
@@ -398,19 +318,6 @@
           )
   }
 
-  property("filter traverses all the elements and passed every jspair of the Json to the function")
-  {
-    val arrGen = RandomJsArrayGen()
-    check(forAll(arrGen
-                 )
-          {
-            arr =>
-              arr.filter((path: JsPath, value: JsValue) => if (arr(path) != value) throw new RuntimeException else true) == arr
-
-          }
-          )
-  }
-
   property("filterKeyRec traverses all the elements and passed every jspair of the Json to the function")
   {
     val arrGen = RandomJsArrayGen()
@@ -449,50 +356,13 @@
           )
   }
 
-<<<<<<< HEAD
-  property("getting primitives out of a JsArray")
-=======
   property("array parsers without spec")
->>>>>>> acae018f
-  {
-    val arrGen = RandomJsArrayGen()
-    check(forAll(arrGen
-                 )
-          {
-            arr =>
-<<<<<<< HEAD
-              arr.toLazyListRec.forall((p: (JsPath, JsValue)) =>
-                                       {
-                                         p._2 match
-                                         {
-                                           case JsBool(value) => arr.bool(p._1).get == value
-                                           case JsNull => arr(p._1) == JsNull
-                                           case number: JsNumber => number match
-                                           {
-                                             case JsInt(value) => arr.int(p._1).get == value
-                                             case JsDouble(value) => arr.double(p._1).get == value
-                                             case JsLong(value) => arr.long(p._1).get == value
-                                             case JsBigDec(value) => arr.bigDecimal(p._1).get == value
-                                             case JsBigInt(value) => arr.bigInt(p._1).get == value
-                                           }
-                                           case JsStr(value) => arr.string(p._1).get == value
-                                           case json: Json[_] => json match
-                                           {
-                                             case a: JsArray => arr.array(p._1).get == a
-                                             case o: JsObj => arr.obj(p._1).get == o
-
-                                           }
-                                           case _ => false
-                                         }
-                                       }
-                                       )
-          }
-          )
-  }
-
-
-
-=======
+  {
+    val arrGen = RandomJsArrayGen()
+    check(forAll(arrGen
+                 )
+          {
+            arr =>
               val string = arr.toString
               val prettyString = arr.toPrettyString
               JsArray.parse(string).get == arr &&
@@ -504,5 +374,4 @@
           }
           )
   }
->>>>>>> acae018f
 }